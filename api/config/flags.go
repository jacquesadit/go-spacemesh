--- conflicted
+++ resolved
@@ -6,60 +6,35 @@
 )
 
 var (
-<<<<<<< HEAD
-	StartJsonApiServerFlag = altsrc.NewBoolFlag(cli.BoolFlag{
+	// StartJSONApiServerFlag determines if json api server should be started
+	StartJSONApiServerFlag = altsrc.NewBoolFlag(cli.BoolFlag{
 		Name:        "json-server",
 		Usage:       "StartService the json http server. Note that starting the Json server also starts the grpc server.",
-		Destination: &ConfigValues.StartJsonServer,
+		Destination: &ConfigValues.StartJSONServer,
 		EnvVar:      "JSON_API_SERVER",
 	})
 
-	JsonServerPortFlag = altsrc.NewIntFlag(cli.IntFlag{
+	// JSONServerPortFlag determines the json api server local listening port
+	JSONServerPortFlag = altsrc.NewIntFlag(cli.IntFlag{
 		Name:        "json-port",
-		Usage:       "JSON API server port",
-		Value:       ConfigValues.JsonServerPort,
-		Destination: &ConfigValues.JsonServerPort,
+		Usage:       "Json api server port",
+		Value:       ConfigValues.JSONServerPort,
+		Destination: &ConfigValues.JSONServerPort,
 		EnvVar:      "JSON_API_PORT",
 	})
 
-	StartGrpcApiServerFlag = altsrc.NewBoolFlag(cli.BoolFlag{
+	// StartGrpcAPIServerFlag determines if the grpc server should be started
+	StartGrpcAPIServerFlag = altsrc.NewBoolFlag(cli.BoolFlag{
 		Name:        "grpc-server",
-		Usage:       "StartService the gRPC server",
-=======
-	// StartJSONApiServerFlag determines if json api server should be started
-	StartJSONApiServerFlag = cli.BoolFlag{
-		Name:        "jsonApiServer, jrpc",
-		Usage:       "StartService the json http server. Note that starting the Json server also starts the grpc server.",
-		Destination: &ConfigValues.StartJSONServer,
-	}
-
-	// JSONServerPortFlag determines the json api server local listening port
-	JSONServerPortFlag = cli.UintFlag{
-		Name:        "jsonPort, jport",
-		Usage:       "Json api server port",
-		Value:       ConfigValues.JSONServerPort,
-		Destination: &ConfigValues.JSONServerPort,
-	}
-
-	// StartGrpcAPIServerFlag determines if the grpc server should be started
-	StartGrpcAPIServerFlag = cli.BoolFlag{
-		Name:        "grpcApiServer, grpc",
 		Usage:       "StartService the grpc server",
->>>>>>> 99726813
 		Destination: &ConfigValues.StartGrpcServer,
 		EnvVar:      "GRPC_API_SERVER",
 	})
 
-<<<<<<< HEAD
+	// GrpcServerPortFlag determines the grpc server local listening port
 	GrpcServerPortFlag = altsrc.NewIntFlag(cli.IntFlag{
 		Name:        "grpc-port",
-		Usage:       "The gRPC API server port",
-=======
-	// GrpcServerPortFlag determines the grpc server local listening port
-	GrpcServerPortFlag = cli.UintFlag{
-		Name:        "grpcPort, gport",
 		Usage:       "Grpc api server port",
->>>>>>> 99726813
 		Value:       ConfigValues.GrpcServerPort,
 		Destination: &ConfigValues.GrpcServerPort,
 		EnvVar:      "GRPC_API_PORT",
