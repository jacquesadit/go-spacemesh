// Package activation is responsible for creating activation transactions and running the mining flow, coordinating
// PoST building, sending proofs to PoET and building NIPoST structs.
package activation

import (
	"fmt"
	"github.com/spacemeshos/ed25519"
	"github.com/spacemeshos/go-spacemesh/common/types"
	"github.com/spacemeshos/go-spacemesh/events"
	"github.com/spacemeshos/go-spacemesh/log"
	"github.com/spacemeshos/go-spacemesh/signing"
	"github.com/spacemeshos/post/shared"
	"sync"
	"sync/atomic"
)

// AtxProtocol is the protocol id for broadcasting atxs over gossip
const AtxProtocol = "AtxGossip"

var totalWeightCache = NewTotalWeightCache(1000)

type meshProvider interface {
	GetOrphanBlocksBefore(l types.LayerID) ([]types.BlockID, error)
	LatestLayer() types.LayerID
}

type broadcaster interface {
	Broadcast(channel string, data []byte) error
}

type poetNumberOfTickProvider struct {
}

func (provider *poetNumberOfTickProvider) NumOfTicks() uint64 {
	return 1
}

type nipstBuilder interface {
	BuildNIPST(challenge *types.Hash32, timeout chan struct{}, stop chan struct{}) (*types.NIPST, error)
}

type idStore interface {
	StoreNodeIdentity(id types.NodeID) error
	GetIdentity(id string) (types.NodeID, error)
}

type nipstValidator interface {
	Validate(minerID signing.PublicKey, nipst *types.NIPST, space uint64, expectedChallenge types.Hash32) error
	VerifyPost(id signing.PublicKey, proof *types.PostProof, space uint64) error
}

type atxDBProvider interface {
	GetAtxHeader(id types.ATXID) (*types.ActivationTxHeader, error)
	CalcTotalWeightFromView(view []types.BlockID, pubEpoch types.EpochID) (uint64, error)
	GetNodeLastAtxID(nodeID types.NodeID) (types.ATXID, error)
	GetPosAtxID() (types.ATXID, error)
	AwaitAtx(id types.ATXID) chan struct{}
	UnsubscribeAtx(id types.ATXID)
}

type bytesStore interface {
	Put(key []byte, buf []byte) error
	Get(key []byte) ([]byte, error)
}

type signer interface {
	Sign(m []byte) []byte
}

const (
	// InitIdle status means that an init file does not exist and is not prepared
	InitIdle = 1 + iota
	// InitInProgress status means that an init file preparation is now in progress
	InitInProgress
	// InitDone status indicates there is a prepared init file
	InitDone
)

// Builder struct is the struct that orchestrates the creation of activation transactions
// it is responsible for initializing post, receiving poet proof and orchestrating nipst. after which it will
// calculate total weight and providing relevant view as proof
type Builder struct {
	signer
	nodeID          types.NodeID
	coinbaseAccount types.Address
	db              atxDBProvider
	net             broadcaster
	mesh            meshProvider
	layersPerEpoch  uint16
	tickProvider    poetNumberOfTickProvider
	nipstBuilder    nipstBuilder
	postProver      PostProverClient
	challenge       *types.NIPSTChallenge
	commitment      *types.PostProof
	layerClock      layerClock
	stop            chan struct{}
	started         uint32
	store           bytesStore
	syncer          syncer
	accountLock     sync.RWMutex
	initStatus      int32
	initDone        chan struct{}
	committedSpace  uint64
	log             log.Log
}

type layerClock interface {
	AwaitLayer(layerID types.LayerID) chan struct{}
	GetCurrentLayer() types.LayerID
}

type syncer interface {
	Await() chan struct{}
}

// NewBuilder returns an atx builder that will start a routine that will attempt to create an atx upon each new layer.
func NewBuilder(nodeID types.NodeID, coinbaseAccount types.Address, spaceToCommit uint64, signer signer, db atxDBProvider, net broadcaster, mesh meshProvider, layersPerEpoch uint16, nipstBuilder nipstBuilder, postProver PostProverClient, layerClock layerClock, syncer syncer, store bytesStore, log log.Log) *Builder {
	return &Builder{
		signer:          signer,
		nodeID:          nodeID,
		coinbaseAccount: coinbaseAccount,
		db:              db,
		net:             net,
		mesh:            mesh,
		layersPerEpoch:  layersPerEpoch,
		nipstBuilder:    nipstBuilder,
		postProver:      postProver,
		layerClock:      layerClock,
		stop:            make(chan struct{}),
		store:           store,
		syncer:          syncer,
		initStatus:      InitIdle,
		initDone:        make(chan struct{}),
		committedSpace:  spaceToCommit,
		log:             log,
	}
}

// Start is the main entry point of the atx builder. it runs the main loop of the builder and shouldn't be called more than once
func (b *Builder) Start() {
	if atomic.LoadUint32(&b.started) == 1 {
		return
	}
	atomic.StoreUint32(&b.started, 1)
	go b.loop()
}

// Stop stops the atx builder.
func (b *Builder) Stop() {
	close(b.stop)
}

// SignAtx signs the atx and assigns the signature into atx.Sig
// this function returns an error if atx could not be converted to bytes
func (b *Builder) SignAtx(atx *types.ActivationTx) error {
	return SignAtx(b, atx)
}

// StopRequestedError is a specific type of error the indicated a user has stopped mining
type StopRequestedError struct{}

func (s StopRequestedError) Error() string { return "stop requested" }

func (b *Builder) waitOrStop(ch chan struct{}) error {
	select {
	case <-ch:
		return nil
	case <-b.stop:
		return &StopRequestedError{}
	}
}

// loop is the main loop that tries to create an atx per tick received from the global clock
func (b *Builder) loop() {
	err := b.loadChallenge()
	if err != nil {
		log.Info("challenge not loaded: %s", err)
	}
	if err := b.waitOrStop(b.initDone); err != nil {
		return
	}
	// ensure layer 1 has arrived
	if err := b.waitOrStop(b.layerClock.AwaitLayer(1)); err != nil {
		return
	}
	for {
		select {
		case <-b.stop:
			return
		default:
		}
		if err := b.PublishActivationTx(); err != nil {
			if _, stopRequested := err.(StopRequestedError); stopRequested {
				return
			}
			events.Publish(events.AtxCreated{Created: false, Layer: uint64(b.currentEpoch())})
			<-b.layerClock.AwaitLayer(b.layerClock.GetCurrentLayer() + 1)
		}
	}
}

func (b *Builder) buildNipstChallenge(currentLayer types.LayerID) error {
	<-b.syncer.Await()
	challenge := &types.NIPSTChallenge{NodeID: b.nodeID}
	if posAtx, err := b.GetPositioningAtx(); err != nil {
		if b.currentEpoch() != 0 {
			return fmt.Errorf("failed to get positioning ATX: %v", err)
		}
		challenge.EndTick = b.tickProvider.NumOfTicks()
		challenge.PubLayerID = currentLayer.Add(b.layersPerEpoch)
	} else {
		challenge.PositioningATX = posAtx.ID()
		challenge.PubLayerID = posAtx.PubLayerID.Add(b.layersPerEpoch)
		challenge.StartTick = posAtx.EndTick
		challenge.EndTick = posAtx.EndTick + b.tickProvider.NumOfTicks()
	}
	if prevAtx, err := b.GetPrevAtx(b.nodeID); err != nil {
		challenge.CommitmentMerkleRoot = b.commitment.MerkleRoot
	} else {
		challenge.PrevATXID = prevAtx.ID()
		challenge.Sequence = prevAtx.Sequence + 1
	}
	b.challenge = challenge
	if err := b.storeChallenge(b.challenge); err != nil {
		return fmt.Errorf("failed to store nipst challenge: %v", err)
	}
	return nil
}

// StartPost initiates post commitment generation process. It returns an error if a process is already in progress or
// if a post has been already initialized
func (b *Builder) StartPost(rewardAddress types.Address, dataDir string, space uint64) error {
	if !atomic.CompareAndSwapInt32(&b.initStatus, InitIdle, InitInProgress) {
		switch atomic.LoadInt32(&b.initStatus) {
		case InitDone:
			return fmt.Errorf("already initialized")
		case InitInProgress:
			return fmt.Errorf("already started")
		}
	}

	if err := b.postProver.SetParams(dataDir, space); err != nil {
		return err
	}
	b.SetCoinbaseAccount(rewardAddress)

	initialized, _, err := b.postProver.IsInitialized()
	if err != nil {
		atomic.StoreInt32(&b.initStatus, InitIdle)
		return err
	}

	if !initialized {
		if err := b.postProver.VerifyInitAllowed(); err != nil {
			atomic.StoreInt32(&b.initStatus, InitIdle)
			return err
		}
	}

	b.log.With().Info("Starting PoST initialization",
		log.String("datadir", dataDir),
		log.String("space", fmt.Sprintf("%d", space)),
		log.String("rewardAddress", fmt.Sprintf("%x", rewardAddress)),
	)

	go func() {
		if initialized {
			// If initialized, run the execution phase with zero-challenge,
			// to create the initial proof (the commitment).
			b.commitment, err = b.postProver.Execute(shared.ZeroChallenge)
			if err != nil {
				b.log.Error("PoST execution failed: %v", err)
				atomic.StoreInt32(&b.initStatus, InitIdle)
				return
			}
		} else {
			// If not initialized, run the initialization phase.
			// This would create the initial proof (the commitment) as well.
			b.commitment, err = b.postProver.Initialize()
			if err != nil {
				b.log.Error("PoST initialization failed: %v", err)
				atomic.StoreInt32(&b.initStatus, InitIdle)
				return
			}
		}

		b.log.With().Info("PoST initialization completed",
			log.String("datadir", dataDir),
			log.String("space", fmt.Sprintf("%d", space)),
			log.String("commitment merkle root", fmt.Sprintf("%x", b.commitment.MerkleRoot)),
		)

		atomic.StoreInt32(&b.initStatus, InitDone)
		close(b.initDone)
	}()

	return nil
}

// MiningStats returns state of post init, coinbase reward account and data directory path for post commitment
func (b *Builder) MiningStats() (int, uint64, string, string) {
	acc := b.getCoinbaseAccount()
	initStatus := atomic.LoadInt32(&b.initStatus)
	remainingBytes := uint64(0)
	if initStatus == InitInProgress {
		var err error
		_, remainingBytes, err = b.postProver.IsInitialized()
		if err != nil {
			b.log.With().Error("failed to check remaining init bytes", log.Err(err))
		}
	}
	datadir := b.postProver.Cfg().DataDir
	return int(initStatus), remainingBytes, acc.String(), datadir
}

// SetCoinbaseAccount sets the address rewardAddress to be the coinbase account written into the activation transaction
// the rewards for blocks made by this miner will go to this address
func (b *Builder) SetCoinbaseAccount(rewardAddress types.Address) {
	b.accountLock.Lock()
	b.coinbaseAccount = rewardAddress
	b.accountLock.Unlock()
}

func (b *Builder) getCoinbaseAccount() types.Address {
	b.accountLock.RLock()
	acc := b.coinbaseAccount
	b.accountLock.RUnlock()
	return acc
}

func (b *Builder) getNipstKey() []byte {
	return []byte("Nipst")
}

func (b *Builder) storeChallenge(ch *types.NIPSTChallenge) error {
	bts, err := types.InterfaceToBytes(ch)
	if err != nil {
		return err
	}
	return b.store.Put(b.getNipstKey(), bts)
}

func (b *Builder) loadChallenge() error {
	bts, err := b.store.Get(b.getNipstKey())
	if err != nil {
		return err
	}
	if len(bts) > 0 {
		tp := &types.NIPSTChallenge{}
		err = types.BytesToInterface(bts, tp)
		if err != nil {
			return err
		}
		b.challenge = tp
	}
	return nil
}

// PublishActivationTx attempts to publish an atx, it returns an error if an atx cannot be created.
func (b *Builder) PublishActivationTx() error {
	b.discardChallengeIfStale()
	if b.challenge != nil {
		b.log.With().Info("using existing atx challenge", b.currentEpoch())
	} else {
		b.log.With().Info("building new atx challenge", b.currentEpoch())
		err := b.buildNipstChallenge(b.layerClock.GetCurrentLayer())
		if err != nil {
			return err
		}
	}
	pubEpoch := b.challenge.PubLayerID.GetEpoch()

	hash, err := b.challenge.Hash()
	if err != nil {
		return fmt.Errorf("getting challenge hash failed: %v", err)
	}
	// ⏳ the following method waits for a PoET proof, which should take ~1 epoch
	atxExpired := b.layerClock.AwaitLayer((pubEpoch + 2).FirstLayer()) // this fires when the target epoch is over
	nipst, err := b.nipstBuilder.BuildNIPST(hash, atxExpired, b.stop)
	if err != nil {
		if _, stopRequested := err.(StopRequestedError); stopRequested {
			return err
		}
		return fmt.Errorf("failed to build nipst: %v", err)
	}

	b.log.With().Info("awaiting atx publication epoch",
		log.FieldNamed("pub_epoch", pubEpoch),
		log.FieldNamed("pub_epoch_first_layer", pubEpoch.FirstLayer()),
		log.FieldNamed("current_layer", b.layerClock.GetCurrentLayer()),
	)
	if err := b.waitOrStop(b.layerClock.AwaitLayer(pubEpoch.FirstLayer())); err != nil {
		return err
	}
	b.log.Info("publication epoch has arrived!")
	if discarded := b.discardChallengeIfStale(); discarded {
		return fmt.Errorf("atx target epoch has passed during nipst construction")
	}

	// when we reach here an epoch has passed
	// we've completed the sequential work, now before publishing the atx,
	// we need to provide number of atx seen in the epoch of the positioning atx.

	// ensure we are synced before generating the ATX's view
	if err := b.waitOrStop(b.syncer.Await()); err != nil {
		return err
	}

<<<<<<< HEAD
	var epochWeight uint64
	if pubEpoch > 0 {
		var err error
		b.log.With().Info("calculating total weight")
		epochWeight, err = b.db.CalcTotalWeightFromView(view, pubEpoch)
		if err != nil {
			return fmt.Errorf("failed to calculate total weight: %v", err)
		}
	}
	if epochWeight == 0 && !(pubEpoch + 1).IsGenesis() {
		return fmt.Errorf("empty epoch weight found! epochId: %v, len(view): %d, view: %v",
			pubEpoch, len(view), view)
	}

=======
	var activeSetSize uint32
>>>>>>> c9c2adbd
	var commitment *types.PostProof
	if b.challenge.PrevATXID == *types.EmptyATXID {
		commitment = b.commitment
	}

<<<<<<< HEAD
	atx := types.NewActivationTx(*b.challenge, b.getCoinbaseAccount(), epochWeight, view, nipst, b.committedSpace, commitment)
=======
	atx := types.NewActivationTx(*b.challenge, b.getCoinbaseAccount(), nipst, commitment)
>>>>>>> c9c2adbd

	b.log.With().Info("total weight seen for epoch", log.FieldNamed("atx_pub_epoch", pubEpoch),
		log.Uint64("epoch_weight", epochWeight))

	atxReceived := b.db.AwaitAtx(atx.ID())
	defer b.db.UnsubscribeAtx(atx.ID())
	size, err := b.signAndBroadcast(atx)
	if err != nil {
		b.log.With().Error("failed to publish atx", append(atx.Fields(size), log.Err(err))...)
		return err
	}

	b.log.Event().Info("atx published!", atx.Fields(size)...)
	events.Publish(events.AtxCreated{Created: true, ID: atx.ShortString(), Layer: uint64(b.currentEpoch())})

	select {
	case <-atxReceived:
		b.log.Info("atx received in db")
	case <-b.layerClock.AwaitLayer((atx.TargetEpoch() + 1).FirstLayer()):
		select {
		case <-atxReceived:
			b.log.Info("atx received in db (in the last moment)")
		case <-b.syncer.Await(): // ensure we've seen all blocks before concluding that the ATX was lost
			b.log.With().Error("target epoch has passed before atx was added to database", atx.ID())
			b.discardChallenge()
			return fmt.Errorf("target epoch has passed")
		case <-b.stop:
			return &StopRequestedError{}
		}
	case <-b.stop:
		return &StopRequestedError{}
	}
	b.discardChallenge()
	return nil
}

func (b *Builder) currentEpoch() types.EpochID {
	return b.layerClock.GetCurrentLayer().GetEpoch()
}

func (b *Builder) discardChallenge() {
	b.challenge = nil
	if err := b.store.Put(b.getNipstKey(), []byte{}); err != nil {
		b.log.Error("failed to discard Nipst challenge: %v", err)
	}
}

func (b *Builder) signAndBroadcast(atx *types.ActivationTx) (int, error) {
	if err := b.SignAtx(atx); err != nil {
		return 0, fmt.Errorf("failed to sign ATX: %v", err)
	}
	buf, err := types.InterfaceToBytes(atx)
	if err != nil {
		return 0, fmt.Errorf("failed to serialize ATX: %v", err)
	}
	if err := b.net.Broadcast(AtxProtocol, buf); err != nil {
		return 0, fmt.Errorf("failed to broadcast ATX: %v", err)
	}
	return len(buf), nil
}

// GetPositioningAtx return the latest atx to be used as a positioning atx
func (b *Builder) GetPositioningAtx() (*types.ActivationTxHeader, error) {
	if id, err := b.db.GetPosAtxID(); err != nil {
		return nil, fmt.Errorf("cannot find pos atx: %v", err)
	} else if atx, err := b.db.GetAtxHeader(id); err != nil {
		return nil, fmt.Errorf("inconsistent state: failed to get atx header: %v", err)
	} else {
		return atx, nil
	}
}

// GetPrevAtx gets the last atx header of specified node Id, it returns error if no previous atx found or if no
// AtxHeader struct in db
func (b *Builder) GetPrevAtx(node types.NodeID) (*types.ActivationTxHeader, error) {
	if id, err := b.db.GetNodeLastAtxID(node); err != nil {
		return nil, fmt.Errorf("no prev atx found: %v", err)
	} else if atx, err := b.db.GetAtxHeader(id); err != nil {
		return nil, fmt.Errorf("inconsistent state: failed to get atx header: %v", err)
	} else {
		return atx, nil
	}
}

func (b *Builder) discardChallengeIfStale() bool {
	if b.challenge != nil && b.challenge.PubLayerID.GetEpoch()+1 < b.currentEpoch() {
		b.log.With().Info("atx target epoch has already passed -- starting over",
			log.FieldNamed("target_epoch", b.challenge.PubLayerID.GetEpoch()+1),
			log.FieldNamed("current_epoch", b.currentEpoch()),
		)
		b.discardChallenge()
		return true
	}
	return false
}

// ExtractPublicKey extracts public key from message and verifies public key exists in idStore, this is how we validate
// ATX signature. If this is the first ATX it is considered valid anyways and ATX syntactic validation will determine ATX validity
func ExtractPublicKey(signedAtx *types.ActivationTx) (*signing.PublicKey, error) {
	bts, err := signedAtx.InnerBytes()
	if err != nil {
		return nil, err
	}

	pubKey, err := ed25519.ExtractPublicKey(bts, signedAtx.Sig)
	if err != nil {
		return nil, err
	}

	pub := signing.NewPublicKey(pubKey)
	return pub, nil
}

// SignAtx signs the atx atx with specified signer and assigns the signature into atx.Sig
// this function returns an error if atx could not be converted to bytes
func SignAtx(signer signer, atx *types.ActivationTx) error {
	bts, err := atx.InnerBytes()
	if err != nil {
		return err
	}
	atx.Sig = signer.Sign(bts)
	return nil
}<|MERGE_RESOLUTION|>--- conflicted
+++ resolved
@@ -406,34 +406,13 @@
 		return err
 	}
 
-<<<<<<< HEAD
-	var epochWeight uint64
-	if pubEpoch > 0 {
-		var err error
-		b.log.With().Info("calculating total weight")
-		epochWeight, err = b.db.CalcTotalWeightFromView(view, pubEpoch)
-		if err != nil {
-			return fmt.Errorf("failed to calculate total weight: %v", err)
-		}
-	}
-	if epochWeight == 0 && !(pubEpoch + 1).IsGenesis() {
-		return fmt.Errorf("empty epoch weight found! epochId: %v, len(view): %d, view: %v",
-			pubEpoch, len(view), view)
-	}
-
-=======
-	var activeSetSize uint32
->>>>>>> c9c2adbd
+	var epochWeight uint32
 	var commitment *types.PostProof
 	if b.challenge.PrevATXID == *types.EmptyATXID {
 		commitment = b.commitment
 	}
 
-<<<<<<< HEAD
-	atx := types.NewActivationTx(*b.challenge, b.getCoinbaseAccount(), epochWeight, view, nipst, b.committedSpace, commitment)
-=======
 	atx := types.NewActivationTx(*b.challenge, b.getCoinbaseAccount(), nipst, commitment)
->>>>>>> c9c2adbd
 
 	b.log.With().Info("total weight seen for epoch", log.FieldNamed("atx_pub_epoch", pubEpoch),
 		log.Uint64("epoch_weight", epochWeight))
