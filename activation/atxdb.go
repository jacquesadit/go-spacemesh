package activation

import (
	"bytes"
	"errors"
	"fmt"
	"github.com/spacemeshos/go-spacemesh/common/types"
	"github.com/spacemeshos/go-spacemesh/common/util"
	"github.com/spacemeshos/go-spacemesh/database"
	"github.com/spacemeshos/go-spacemesh/events"
	"github.com/spacemeshos/go-spacemesh/log"
	"github.com/spacemeshos/go-spacemesh/mesh"
	"github.com/spacemeshos/go-spacemesh/p2p/service"
	"github.com/spacemeshos/go-spacemesh/signing"
	"sync"
	"time"
)

const topAtxKey = "topAtxKey"

func getNodeAtxKey(nodeID types.NodeID, targetEpoch types.EpochID) []byte {
	return append(getNodeAtxPrefix(nodeID), util.Uint64ToBytesBigEndian(uint64(targetEpoch))...)
}

func getNodeAtxPrefix(nodeID types.NodeID) []byte {
	return []byte(fmt.Sprintf("n_%v_", nodeID.Key))
}

func getNodeAtxEpochKey(epoch types.EpochID, nodeID types.NodeID) []byte {
	return append(getEpochPrefix(epoch), nodeID.ToBytes()...)
}

func getEpochPrefix(epoch types.EpochID) []byte {
	return []byte(fmt.Sprintf("e_%v_", epoch.ToBytes()))
}

func getAtxHeaderKey(atxID types.ATXID) []byte {
	return []byte(fmt.Sprintf("h_%v", atxID.Bytes()))
}

func getAtxBodyKey(atxID types.ATXID) []byte {
	return []byte(fmt.Sprintf("b_%v", atxID.Bytes()))
}

var errInvalidSig = fmt.Errorf("identity not found when validating signature, invalid atx")

type atxChan struct {
	ch        chan struct{}
	listeners int
}

// DB hold the atxs received from all nodes and their validity status
// it also stores identifications for all nodes e.g the coupling between ed id and bls id
type DB struct {
	sync.RWMutex
	// todo: think about whether we need one db or several(#1922)
	idStore
	atxs              database.Database
	atxHeaderCache    AtxCache
	meshDb            *mesh.DB
	LayersPerEpoch    uint16
	nipstValidator    nipstValidator
	pendingActiveSet  map[types.Hash12]*sync.Mutex
	log               log.Log
	calcActiveSetFunc func(epoch types.EpochID, blocks map[types.BlockID]struct{}) (map[string]struct{}, error)
	processAtxMutex   sync.Mutex
	assLock           sync.Mutex
	atxChannels       map[types.ATXID]*atxChan
}

// NewDB creates a new struct of type DB, this struct will hold the atxs received from all nodes and
// their validity
func NewDB(dbStore database.Database, idStore idStore, meshDb *mesh.DB, layersPerEpoch uint16, nipstValidator nipstValidator, log log.Log) *DB {
	db := &DB{
		idStore:          idStore,
		atxs:             dbStore,
		atxHeaderCache:   NewAtxCache(600),
		meshDb:           meshDb,
		LayersPerEpoch:   layersPerEpoch,
		nipstValidator:   nipstValidator,
		pendingActiveSet: make(map[types.Hash12]*sync.Mutex),
		log:              log,
		atxChannels:      make(map[types.ATXID]*atxChan),
	}
	db.calcActiveSetFunc = db.CalcActiveSetSize
	return db
}

var closedChan = make(chan struct{})

func init() {
	close(closedChan)
}

// AwaitAtx returns a channel that will receive notification when the specified atx with id id is received via gossip
func (db *DB) AwaitAtx(id types.ATXID) chan struct{} {
	db.Lock()
	defer db.Unlock()

	if _, err := db.atxs.Get(getAtxHeaderKey(id)); err == nil {
		return closedChan
	}

	ch, found := db.atxChannels[id]
	if !found {
		ch = &atxChan{
			ch:        make(chan struct{}),
			listeners: 0,
		}
		db.atxChannels[id] = ch
	}
	ch.listeners++
	return ch.ch
}

// UnsubscribeAtx un subscribes the waiting for a specific atx with atx id id to arrive via gossip.
func (db *DB) UnsubscribeAtx(id types.ATXID) {
	db.Lock()
	defer db.Unlock()

	ch, found := db.atxChannels[id]
	if !found {
		return
	}
	ch.listeners--
	if ch.listeners < 1 {
		delete(db.atxChannels, id)
	}
}

// ProcessAtxs processes the list of given atxs using ProcessAtx method
func (db *DB) ProcessAtxs(atxs []*types.ActivationTx) error {
	// seenMinerIds := map[string]struct{}{}
	for _, atx := range atxs {
		/* minerID := atx.NodeID.Key
		if _, found := seenMinerIds[minerID]; found {
			// TODO: Blacklist this miner
			// TODO: Ensure that these are two different, syntactically valid ATXs for the same epoch, otherwise the
			//  miner did nothing wrong
			db.log.With().Error("found miner with multiple ATXs published in same block",
				log.FieldNamed("atx_node_id", atx.NodeID), atx.ID())
		}*/
		err := db.ProcessAtx(atx)
		if err != nil {
			return err
		}
	}
	return nil
}

// ProcessAtx validates the active set size declared in the atx, and contextually validates the atx according to atx
// validation rules it then stores the atx with flag set to validity of the atx.
//
// ATXs received as input must be already syntactically valid. Only contextual validation is performed.
func (db *DB) ProcessAtx(atx *types.ActivationTx) error {
	db.processAtxMutex.Lock()
	defer db.processAtxMutex.Unlock()

	existingATX, _ := db.GetAtxHeader(atx.ID())
	if existingATX != nil { // Already processed
		return nil
	}
	epoch := atx.PubLayerID.GetEpoch()
	db.log.With().Info("processing atx", atx.ID(), epoch, log.FieldNamed("atx_node_id", atx.NodeID),
		atx.PubLayerID)
	err := db.ContextuallyValidateAtx(atx.ActivationTxHeader)
	if err != nil {
		db.log.With().Error("ATX failed contextual validation", atx.ID(), log.Err(err))
		// TODO: Blacklist this miner
	} else {
		db.log.With().Info("ATX is valid", atx.ID())
	}
	err = db.StoreAtx(epoch, atx)
	if err != nil {
		return fmt.Errorf("cannot store atx %s: %v", atx.ShortString(), err)
	}

	err = db.StoreNodeIdentity(atx.NodeID)
	if err != nil {
		db.log.With().Error("cannot store node identity", log.FieldNamed("atx_node_id", atx.NodeID),
			atx.ID(), log.Err(err))
	}
	return nil
}

func (db *DB) createTraversalActiveSetCounterFunc(countedAtxs map[string]types.ATXID, penalties map[string]struct{}, layersPerEpoch uint16, epoch types.EpochID) func(b *types.Block) (bool, error) {

	traversalFunc := func(b *types.Block) (stop bool, err error) {

		// count unique ATXs
		if b.ActiveSet == nil {
			return false, nil
		}
		for _, id := range *b.ActiveSet {
			atx, err := db.GetAtxHeader(id)
			if err != nil {
				log.Panic("error fetching atx %v from database -- inconsistent state", id.ShortString()) // TODO: handle inconsistent state
				return false, fmt.Errorf("error fetching atx %v from database -- inconsistent state", id.ShortString())
			}

			// todo: should we accept only eopch -1 atxs?

			// make sure the target epoch is our epoch
			if atx.TargetEpoch() != epoch {
				db.log.With().Debug("atx found, but targeting epoch doesn't match publication epoch", atx.ID(),
					log.FieldNamed("atx_target_epoch", atx.TargetEpoch()),
					log.FieldNamed("actual_epoch", epoch))
				continue
			}

			// ignore atx from nodes in penalty
			if _, exist := penalties[atx.NodeID.Key]; exist {
				db.log.With().Debug("ignoring atx from node in penalty", atx.NodeID, atx.ID())
				continue
			}

			if prevID, exist := countedAtxs[atx.NodeID.Key]; exist { // same miner

				if prevID != id { // different atx for same epoch
					db.log.With().Error("Encountered second atx for the same miner on the same epoch",
						log.FieldNamed("first_atx", prevID), log.FieldNamed("second_atx", id))

					penalties[atx.NodeID.Key] = struct{}{} // mark node in penalty
					delete(countedAtxs, atx.NodeID.Key)    // remove the penalized node from counted
				}
				continue
			}

			countedAtxs[atx.NodeID.Key] = id
		}

		return false, nil
	}

	return traversalFunc
}

// CalcActiveSetSize - returns the active set size that matches the view of the contextually valid blocks in the provided layer
func (db *DB) CalcActiveSetSize(epoch types.EpochID, blocks map[types.BlockID]struct{}) (map[string]struct{}, error) {

	if epoch == 0 {
		return nil, errors.New("tried to retrieve active set for epoch 0")
	}

	firstLayerOfPrevEpoch := (epoch - 1).FirstLayer()

	countedAtxs := make(map[string]types.ATXID)
	penalties := make(map[string]struct{})

	traversalFunc := db.createTraversalActiveSetCounterFunc(countedAtxs, penalties, db.LayersPerEpoch, epoch)

	startTime := time.Now()
	err := db.meshDb.ForBlockInView(blocks, firstLayerOfPrevEpoch, traversalFunc)
	if err != nil {
		return nil, err
	}
	db.log.With().Info("done calculating active set size",
		log.Int("size", len(countedAtxs)),
		log.String("duration", time.Now().Sub(startTime).String()))

	result := make(map[string]struct{}, len(countedAtxs))
	for k := range countedAtxs {
		result[k] = struct{}{}
	}

	return result, nil
}

// CalcActiveSetFromView traverses the view found in a - the activation tx and counts number of active ids published
// in the epoch prior to the epoch that a was published at, this number is the number of active ids in the next epoch
// the function returns error if the view is not found
func (db *DB) CalcActiveSetFromView(view []types.BlockID, pubEpoch types.EpochID) (uint32, error) {
	if pubEpoch < 1 {
		return 0, fmt.Errorf("publication epoch cannot be less than 1, found %v", pubEpoch)
	}
	viewHash := types.CalcBlocksHash12(view)
	count, found := activesetCache.Get(viewHash)
	if found {
		return count, nil
	}
	// check if we have a running calculation for this hash
	db.assLock.Lock()
	mu, alreadyRunning := db.pendingActiveSet[viewHash]
	if alreadyRunning {
		db.assLock.Unlock()
		// if there is a running calculation, wait for it to end and get the result
		mu.Lock()
		count, found := activesetCache.Get(viewHash)
		if found {
			mu.Unlock()
			return count, nil
		}
		// if not found, keep running mutex and calculate active set size
	} else {
		// if no running calc, insert new one
		mu = &sync.Mutex{}
		db.pendingActiveSet[viewHash] = mu
		db.pendingActiveSet[viewHash].Lock()
		db.assLock.Unlock()
	}

	mp := map[types.BlockID]struct{}{}
	for _, blk := range view {
		mp[blk] = struct{}{}
	}

	countedAtxs, err := db.calcActiveSetFunc(pubEpoch, mp)
	if err != nil {
		mu.Unlock()
		db.deleteLock(viewHash)
		return 0, err
	}
	activesetCache.Add(viewHash, uint32(len(countedAtxs)))
	mu.Unlock()
	db.deleteLock(viewHash)

	return uint32(len(countedAtxs)), nil

}

func (db *DB) deleteLock(viewHash types.Hash12) {
	db.assLock.Lock()
	if _, exist := db.pendingActiveSet[viewHash]; exist {
		delete(db.pendingActiveSet, viewHash)
	}
	db.assLock.Unlock()
}

// SyntacticallyValidateAtx ensures the following conditions apply, otherwise it returns an error.
//
// - If the sequence number is non-zero: PrevATX points to a syntactically valid ATX whose sequence number is one less
//   than the current ATX's sequence number.
// - If the sequence number is zero: PrevATX is empty.
// - Positioning ATX points to a syntactically valid ATX.
// - NIPST challenge is a hash of the serialization of the following fields:
//   NodeID, SequenceNumber, PrevATXID, LayerID, StartTick, PositioningATX.
// - The NIPST is valid.
// - ATX LayerID is NipstLayerTime or less after the PositioningATX LayerID.
// - The ATX view of the previous epoch contains ActiveSetSize activations.
func (db *DB) SyntacticallyValidateAtx(atx *types.ActivationTx) error {
<<<<<<< HEAD
	events.Publish(events.NewAtx{ID: atx.ShortString(), LayerID: uint32(atx.PubLayerID.GetEpoch())})
=======
	events.ReportNewActivation(atx)
>>>>>>> ce9d5da1
	pub, err := ExtractPublicKey(atx)
	if err != nil {
		return fmt.Errorf("cannot validate atx sig atx id %v err %v", atx.ShortString(), err)
	}
	if atx.NodeID.Key != pub.String() {
		return fmt.Errorf("node ids don't match")
	}
	if atx.PrevATXID != *types.EmptyATXID {
		err = db.ValidateSignedAtx(*pub, atx)
		if err != nil { // means there is no such identity
			return fmt.Errorf("no id found %v err %v", atx.ShortString(), err)
		}
		prevATX, err := db.GetAtxHeader(atx.PrevATXID)
		if err != nil {
			return fmt.Errorf("validation failed: prevATX not found: %v", err)
		}

		if prevATX.NodeID.Key != atx.NodeID.Key {
			return fmt.Errorf("previous ATX belongs to different miner. atx.ID: %v, atx.NodeID: %v, prevAtx.NodeID: %v",
				atx.ShortString(), atx.NodeID.Key, prevATX.NodeID.Key)
		}

		prevEp := prevATX.PubLayerID.GetEpoch()
		curEp := atx.PubLayerID.GetEpoch()
		if prevEp >= curEp {
			return fmt.Errorf(
				"prevAtx epoch (%v, layer %v) isn't older than current atx epoch (%v, layer %v)",
				prevEp, prevATX.PubLayerID, curEp, atx.PubLayerID)
		}

		if prevATX.Sequence+1 != atx.Sequence {
			return fmt.Errorf("sequence number is not one more than prev sequence number")
		}

		if atx.Commitment != nil {
			return fmt.Errorf("prevATX declared, but commitment proof is included")
		}

		if atx.CommitmentMerkleRoot != nil {
			return fmt.Errorf("prevATX declared, but commitment merkle root is included in challenge")
		}
	} else {
		if atx.Sequence != 0 {
			return fmt.Errorf("no prevATX declared, but sequence number not zero")
		}
		if atx.Commitment == nil {
			return fmt.Errorf("no prevATX declared, but commitment proof is not included")
		}
		if atx.CommitmentMerkleRoot == nil {
			return fmt.Errorf("no prevATX declared, but commitment merkle root is not included in challenge")
		}
		if !bytes.Equal(atx.Commitment.MerkleRoot, atx.CommitmentMerkleRoot) {
			return errors.New("commitment merkle root included in challenge is not equal to the merkle root included in the proof")
		}
		if err := db.nipstValidator.VerifyPost(*pub, atx.Commitment, atx.Nipst.Space); err != nil {
			return fmt.Errorf("invalid commitment proof: %v", err)
		}
	}

	if atx.PositioningATX != *types.EmptyATXID {
		posAtx, err := db.GetAtxHeader(atx.PositioningATX)
		if err != nil {
			return fmt.Errorf("positioning atx not found")
		}
		if atx.PubLayerID <= posAtx.PubLayerID {
			return fmt.Errorf("atx layer (%v) must be after positioning atx layer (%v)",
				atx.PubLayerID, posAtx.PubLayerID)
		}
		if uint64(atx.PubLayerID-posAtx.PubLayerID) > uint64(db.LayersPerEpoch) {
			return fmt.Errorf("expected distance of one epoch (%v layers) from pos ATX but found %v",
				db.LayersPerEpoch, atx.PubLayerID-posAtx.PubLayerID)
		}
	} else {
		publicationEpoch := atx.PubLayerID.GetEpoch()
		if !publicationEpoch.IsGenesis() {
			return fmt.Errorf("no positioning atx found")
		}
	}

	hash, err := atx.NIPSTChallenge.Hash()
	if err != nil {
		return fmt.Errorf("cannot get NIPST Challenge hash: %v", err)
	}
	db.log.With().Info("Validated NIPST", log.String("challenge_hash", hash.String()), atx.ID())

	pubKey := signing.NewPublicKey(util.Hex2Bytes(atx.NodeID.Key))
	if err = db.nipstValidator.Validate(*pubKey, atx.Nipst, *hash); err != nil {
		return fmt.Errorf("NIPST not valid: %v", err)
	}

	return nil
}

// ContextuallyValidateAtx ensures that the previous ATX referenced is the last known ATX for the referenced miner ID.
// If a previous ATX is not referenced, it validates that indeed there's no previous known ATX for that miner ID.
func (db *DB) ContextuallyValidateAtx(atx *types.ActivationTxHeader) error {
	if atx.PrevATXID != *types.EmptyATXID {
		lastAtx, err := db.GetNodeLastAtxID(atx.NodeID)
		if err != nil {
			db.log.With().Error("could not fetch node last ATX", atx.ID(),
				log.FieldNamed("atx_node_id", atx.NodeID), log.Err(err))
			return fmt.Errorf("could not fetch node last ATX: %v", err)
		}
		// last atx is not the one referenced
		if lastAtx != atx.PrevATXID {
			return fmt.Errorf("last atx is not the one referenced")
		}
	} else {
		lastAtx, err := db.GetNodeLastAtxID(atx.NodeID)
		if _, ok := err.(ErrAtxNotFound); err != nil && !ok {
			db.log.Error("fetching ATX ids failed: %v", err)
			return err
		}
		if err == nil { // we found an ATX for this node ID, although it reported no prevATX -- this is invalid
			return fmt.Errorf("no prevATX reported, but other ATX with same nodeID (%v) found: %v",
				atx.NodeID.ShortString(), lastAtx.ShortString())
		}
	}

	return nil
}

// StoreAtx stores an atx for epoch ech, it stores atx for the current epoch and adds the atx for the nodeID that
// created it in a sorted manner by the sequence id. This function does not validate the atx and assumes all data is
// correct and that all associated atx exist in the db. Will return error if writing to db failed.
func (db *DB) StoreAtx(ech types.EpochID, atx *types.ActivationTx) error {
	db.Lock()
	defer db.Unlock()

	// todo: maybe cleanup DB if failed by using defer (#1921)
	if _, err := db.atxs.Get(getAtxHeaderKey(atx.ID())); err == nil {
		// exists - how should we handle this?
		return nil
	}

	err := db.storeAtxUnlocked(atx)
	if err != nil {
		return err
	}

	err = db.updateTopAtxIfNeeded(atx)
	if err != nil {
		return err
	}

	err = db.addAtxToNodeID(atx.NodeID, atx)
	if err != nil {
		return err
	}

	err = db.addNodeAtxToEpoch(atx.PubLayerID.GetEpoch(), atx.NodeID, atx)
	if err != nil {
		return err
	}

	db.log.Info("finished storing atx %v, in epoch %v", atx.ShortString(), ech)

	return nil
}

func (db *DB) storeAtxUnlocked(atx *types.ActivationTx) error {
	atxHeaderBytes, err := types.InterfaceToBytes(atx.ActivationTxHeader)
	if err != nil {
		return err
	}
	err = db.atxs.Put(getAtxHeaderKey(atx.ID()), atxHeaderBytes)
	if err != nil {
		return err
	}

	atxBodyBytes, err := types.InterfaceToBytes(getAtxBody(atx))
	if err != nil {
		return err
	}
	err = db.atxs.Put(getAtxBodyKey(atx.ID()), atxBodyBytes)
	if err != nil {
		return err
	}

	// notify subscribers
	if ch, found := db.atxChannels[atx.ID()]; found {
		close(ch.ch)
		delete(db.atxChannels, atx.ID())
	}

	return nil
}

func getAtxBody(atx *types.ActivationTx) *types.ActivationTx {
	return &types.ActivationTx{
		InnerActivationTx: &types.InnerActivationTx{
			ActivationTxHeader: nil,
			Nipst:              atx.Nipst,
			Commitment:         atx.Commitment,
		},
		Sig: atx.Sig,
	}
}

type atxIDAndLayer struct {
	AtxID   types.ATXID
	LayerID types.LayerID
}

// updateTopAtxIfNeeded replaces the top ATX (positioning ATX candidate) if the latest ATX has a higher layer ID.
// This function is not thread safe and needs to be called under a global lock.
func (db *DB) updateTopAtxIfNeeded(atx *types.ActivationTx) error {
	currentTopAtx, err := db.getTopAtx()
	if err != nil && err != database.ErrNotFound {
		return fmt.Errorf("failed to get current ATX: %v", err)
	}
	if err == nil && currentTopAtx.LayerID >= atx.PubLayerID {
		return nil
	}

	newTopAtx := atxIDAndLayer{
		AtxID:   atx.ID(),
		LayerID: atx.PubLayerID,
	}
	topAtxBytes, err := types.InterfaceToBytes(&newTopAtx)
	if err != nil {
		return fmt.Errorf("failed to marshal top ATX: %v", err)
	}

	err = db.atxs.Put([]byte(topAtxKey), topAtxBytes)
	if err != nil {
		return fmt.Errorf("failed to store top ATX: %v", err)
	}
	return nil
}

func (db *DB) getTopAtx() (atxIDAndLayer, error) {
	topAtxBytes, err := db.atxs.Get([]byte(topAtxKey))
	if err != nil {
		return atxIDAndLayer{}, err
	}
	var topAtx atxIDAndLayer
	err = types.BytesToInterface(topAtxBytes, &topAtx)
	if err != nil {
		return atxIDAndLayer{}, fmt.Errorf("failed to unmarshal top ATX: %v", err)
	}
	return topAtx, nil
}

// addAtxToNodeID inserts activation atx id by node
func (db *DB) addAtxToNodeID(nodeID types.NodeID, atx *types.ActivationTx) error {
	err := db.atxs.Put(getNodeAtxKey(nodeID, atx.PubLayerID.GetEpoch()), atx.ID().Bytes())
	if err != nil {
		return fmt.Errorf("failed to store ATX ID for node: %v", err)
	}
	return nil
}

func (db *DB) addNodeAtxToEpoch(epoch types.EpochID, nodeID types.NodeID, atx *types.ActivationTx) error {
	db.log.Info("added atx %v to epoch %v", atx.ID().ShortString(), epoch)
	err := db.atxs.Put(getNodeAtxEpochKey(atx.PubLayerID.GetEpoch(), nodeID), atx.ID().Bytes())
	if err != nil {
		return fmt.Errorf("failed to store ATX ID for node: %v", err)
	}
	return nil
}

// ErrAtxNotFound is a specific error returned when no atx was found in DB
type ErrAtxNotFound error

// GetNodeLastAtxID returns the last atx id that was received for node nodeID
func (db *DB) GetNodeLastAtxID(nodeID types.NodeID) (types.ATXID, error) {
	nodeAtxsIterator := db.atxs.Find(getNodeAtxPrefix(nodeID))
	// ATX syntactic validation ensures that each ATX is at least one epoch after a referenced previous ATX.
	// Contextual validation ensures that the previous ATX referenced matches what this method returns, so the next ATX
	// added will always be the next ATX returned by this method.
	// leveldb_iterator.Last() returns the last entry in lexicographical order of the keys:
	//   https://github.com/google/leveldb/blob/master/doc/index.md#comparators
	// For the lexicographical order to match the epoch order we must encode the epoch id using big endian encoding when
	// composing the key.
	if exists := nodeAtxsIterator.Last(); !exists {
		return *types.EmptyATXID, ErrAtxNotFound(fmt.Errorf("atx for node %v does not exist", nodeID.ShortString()))
	}
	return types.ATXID(types.BytesToHash(nodeAtxsIterator.Value())), nil
}

// GetEpochAtxs returns all valid ATXs received in the epoch epochID
func (db *DB) GetEpochAtxs(epochID types.EpochID) (atxs []types.ATXID) {
	atxIterator := db.atxs.Find(getEpochPrefix(epochID))
	for atxIterator.Next() {
		if atxIterator.Key() == nil {
			break
		}
		var a types.ATXID
		err := types.BytesToInterface(atxIterator.Value(), &a)
		if err != nil {
			db.log.Panic("cannot parse atx from DB")
			break
		}
		atxs = append(atxs, a)
	}
	db.log.Info("returned epoch %v atxs %v %v", epochID, len(atxs), atxs)
	return atxs
}

// GetNodeAtxIDForEpoch returns an atx published by the provided nodeID for the specified targetEpoch. meaning the atx
// that the requested nodeID has published. it returns an error if no atx was found for provided nodeID
func (db *DB) GetNodeAtxIDForEpoch(nodeID types.NodeID, targetEpoch types.EpochID) (types.ATXID, error) {
	id, err := db.atxs.Get(getNodeAtxKey(nodeID, targetEpoch))
	if err != nil {
		return *types.EmptyATXID, fmt.Errorf("atx for node %v targeting epoch %v: %v",
			nodeID.ShortString(), targetEpoch, err)
	}
	return types.ATXID(types.BytesToHash(id)), nil
}

// GetPosAtxID returns the best (highest layer id), currently known to this node, pos atx id
func (db *DB) GetPosAtxID() (types.ATXID, error) {
	idAndLayer, err := db.getTopAtx()
	if err != nil {
		return *types.EmptyATXID, err
	}
	return idAndLayer.AtxID, nil
}

// GetAtxHeader returns the ATX header by the given ID. This function is thread safe and will return an error if the ID
// is not found in the ATX DB.
func (db *DB) GetAtxHeader(id types.ATXID) (*types.ActivationTxHeader, error) {
	if id == *types.EmptyATXID {
		return nil, errors.New("trying to fetch empty atx id")
	}

	if atxHeader, gotIt := db.atxHeaderCache.Get(id); gotIt {
		return atxHeader, nil
	}
	db.RLock()
	atxHeaderBytes, err := db.atxs.Get(getAtxHeaderKey(id))
	db.RUnlock()
	if err != nil {
		return nil, err
	}
	var atxHeader types.ActivationTxHeader
	err = types.BytesToInterface(atxHeaderBytes, &atxHeader)
	if err != nil {
		return nil, err
	}
	atxHeader.SetID(&id)
	db.atxHeaderCache.Add(id, &atxHeader)
	return &atxHeader, nil
}

// GetFullAtx returns the full atx struct of the given atxId id, it returns an error if the full atx cannot be found
// in all databases
func (db *DB) GetFullAtx(id types.ATXID) (*types.ActivationTx, error) {
	if id == *types.EmptyATXID {
		return nil, errors.New("trying to fetch empty atx id")
	}

	db.RLock()
	atxBytes, err := db.atxs.Get(getAtxBodyKey(id))
	db.RUnlock()
	if err != nil {
		return nil, err
	}
	atx, err := types.BytesToAtx(atxBytes)
	if err != nil {
		return nil, err
	}
	header, err := db.GetAtxHeader(id)
	if err != nil {
		return nil, err
	}
	atx.ActivationTxHeader = header
	return atx, nil
}

// ValidateSignedAtx extracts public key from message and verifies public key exists in idStore, this is how we validate
// ATX signature. If this is the first ATX it is considered valid anyways and ATX syntactic validation will determine ATX validity
func (db *DB) ValidateSignedAtx(pubKey signing.PublicKey, signedAtx *types.ActivationTx) error {
	// this is the first occurrence of this identity, we cannot validate simply by extracting public key
	// pass it down to Atx handling so that atx can be syntactically verified and identity could be registered.
	if signedAtx.PrevATXID == *types.EmptyATXID {
		return nil
	}

	pubString := pubKey.String()
	_, err := db.GetIdentity(pubString)
	if err != nil { // means there is no such identity
		return errInvalidSig
	}
	return nil
}

// HandleGossipAtx handles the atx gossip data channel
func (db *DB) HandleGossipAtx(data service.GossipMessage, syncer service.Syncer) {
	if data == nil {
		return
	}
	atx, err := types.BytesToAtx(data.Bytes())
	if err != nil {
		db.log.Error("cannot parse incoming ATX")
		return
	}
	atx.CalcAndSetID()

	db.log.With().Info("got new ATX", atx.Fields(len(data.Bytes()))...)

	//todo fetch from neighbour (#1925)
	if atx.Nipst == nil {
		db.log.Panic("nil nipst in gossip")
		return
	}

	if err := syncer.FetchPoetProof(atx.GetPoetProofRef()); err != nil {
		db.log.Warning("received ATX (%v) with syntactically invalid or missing PoET proof (%x): %v",
			atx.ShortString(), atx.GetShortPoetProofRef(), err)
		return
	}

	if err := syncer.FetchAtxReferences(atx); err != nil {
		db.log.With().Warning("received ATX with missing references of prev or pos id",
			atx.ID(), atx.PrevATXID, atx.PositioningATX, log.Err(err))
		return
	}

	err = db.SyntacticallyValidateAtx(atx)
	events.ReportValidActivation(atx, err == nil)
	if err != nil {
		db.log.Warning("received syntactically invalid ATX %v: %v", atx.ShortString(), err)
		// TODO: blacklist peer
		return
	}

	//db.pool.Put(atx)
	err = db.ProcessAtx(atx)
	if err != nil {
		db.log.Warning("cannot process ATX %v: %v", atx.ShortString(), err)
		// TODO: blacklist peer
		return
	}
	data.ReportValidation(AtxProtocol)
	db.log.With().Info("stored and propagated new syntactically valid ATX", atx.ID())
}<|MERGE_RESOLUTION|>--- conflicted
+++ resolved
@@ -338,11 +338,7 @@
 // - ATX LayerID is NipstLayerTime or less after the PositioningATX LayerID.
 // - The ATX view of the previous epoch contains ActiveSetSize activations.
 func (db *DB) SyntacticallyValidateAtx(atx *types.ActivationTx) error {
-<<<<<<< HEAD
-	events.Publish(events.NewAtx{ID: atx.ShortString(), LayerID: uint32(atx.PubLayerID.GetEpoch())})
-=======
 	events.ReportNewActivation(atx)
->>>>>>> ce9d5da1
 	pub, err := ExtractPublicKey(atx)
 	if err != nil {
 		return fmt.Errorf("cannot validate atx sig atx id %v err %v", atx.ShortString(), err)
