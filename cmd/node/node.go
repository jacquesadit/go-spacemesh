--- conflicted
+++ resolved
@@ -284,7 +284,6 @@
 	}
 
 	// app-level logging
-<<<<<<< HEAD
 	log.InitSpacemeshLoggingSystemWithHooks(func(entry zapcore.Entry) error {
 		// If we report anything less than this we'll end up in an infinite loop
 		if entry.Level >= zapcore.ErrorLevel {
@@ -297,9 +296,6 @@
 		return nil
 	})
 
-=======
-	log.InitSpacemeshLoggingSystem()
->>>>>>> 38903f68
 	log.Info("%s", app.getAppInfo())
 
 	msg := "initializing event reporter"
@@ -465,17 +461,13 @@
 
 	app.nodeID = nodeID
 
-<<<<<<< HEAD
 	name := nodeID.ShortString()
 
-	lg := log.NewDefault(name).WithFields(nodeID)
-
-	types.SetLayersPerEpoch(int32(app.Config.LayersPerEpoch))
-
-=======
 	// This base logger must be debug level so that other, derived loggers are not a lower level.
 	lg := log.NewWithLevel(nodeID.ShortString(), zap.NewAtomicLevelAt(zapcore.DebugLevel)).WithFields(nodeID)
->>>>>>> 38903f68
+
+	types.SetLayersPerEpoch(int32(app.Config.LayersPerEpoch))
+
 	app.log = app.addLogger(AppLogger, lg)
 
 	postClient.SetLogger(app.addLogger(PostLogger, lg))
