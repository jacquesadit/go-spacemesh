--- conflicted
+++ resolved
@@ -1,14 +1,12 @@
 package sync
 
 import (
+	"encoding/hex"
 	"errors"
 	"fmt"
-<<<<<<< HEAD
 	"github.com/spacemeshos/go-spacemesh/events"
 	"github.com/spacemeshos/go-spacemesh/layerfetcher"
-=======
 	"strconv"
->>>>>>> 7a77258b
 	"sync"
 	"sync/atomic"
 	"time"
@@ -366,20 +364,15 @@
 
 	// we have all the data of the prev layers so we can simply validate
 	if s.weaklySynced(curr) {
-<<<<<<< HEAD
 		if len(s.net.GetPeers()) != 0 {
 			s.Log.Info("start syncing epoch atxs")
 			err := s.fetcher.GetEpochATXs(curr.GetEpoch()) //syncEpochActivations(curr.GetEpoch())
 			if err != nil {
-				s.With().Error("cannot fetch epoch atxs ", curr, log.Err(err))
-=======
-		s.handleWeaklySynced()
-		if err := s.syncEpochActivations(curr.GetEpoch()); err != nil {
-			if curr.GetEpoch().IsGenesis() {
-				s.With().Info("cannot fetch epoch atxs (expected during genesis)", curr, log.Err(err))
-			} else {
-				s.With().Error("cannot fetch epoch atxs", curr, log.Err(err))
->>>>>>> 7a77258b
+				if curr.GetEpoch().IsGenesis() {
+					s.With().Info("cannot fetch epoch atxs (expected during genesis)", curr, log.Err(err))
+				} else {
+					s.With().Error("cannot fetch epoch atxs", curr, log.Err(err))
+				}
 			}
 		}
 		s.Log.Info("done syncing epoch atxs")
@@ -436,14 +429,10 @@
 		}
 		if err := s.getAndValidateLayer(currentSyncLayer); err != nil {
 			if currentSyncLayer.GetEpoch().IsGenesis() {
-<<<<<<< HEAD
-				s.Warning("failed getting layer even though we are weakly-synced currentLayer=%v lastTicked=%v err=%v ", currentSyncLayer, s.GetCurrentLayer(), err)
-=======
 				s.With().Info("failed getting layer even though we are weakly synced (expected during genesis)",
 					log.FieldNamed("currentSyncLayer", currentSyncLayer),
 					log.FieldNamed("currentLayer", s.GetCurrentLayer()),
 					log.Err(err))
->>>>>>> 7a77258b
 			} else {
 				s.Panic("failed getting layer even though we are weakly synced currentLayer=%v lastTicked=%v err=%v", currentSyncLayer, s.GetCurrentLayer(), err)
 			}
@@ -531,18 +520,12 @@
 func (s *Syncer) syncAtxs(currentSyncLayer types.LayerID) {
 	lastLayerOfEpoch := (currentSyncLayer.GetEpoch() + 1).FirstLayer() - 1
 	if currentSyncLayer == lastLayerOfEpoch {
-<<<<<<< HEAD
-		err := s.fetcher.GetEpochATXs(currentSyncLayer.GetEpoch()) //s.syncEpochActivations(currentSyncLayer.GetEpoch())
-		if err != nil {
-			s.With().Error("cannot fetch epoch atxs ", currentSyncLayer, log.Err(err))
-=======
 		if err := s.syncEpochActivations(currentSyncLayer.GetEpoch()); err != nil {
 			if currentSyncLayer.GetEpoch().IsGenesis() {
 				s.With().Info("cannot fetch epoch atxs (expected during genesis)", currentSyncLayer, log.Err(err))
 			} else {
 				s.With().Error("cannot fetch epoch atxs", currentSyncLayer, log.Err(err))
 			}
->>>>>>> 7a77258b
 		}
 	}
 }
@@ -800,16 +783,11 @@
 	}
 	_, err := s.GetBlock(*block.RefBlock)
 	if err != nil {
-<<<<<<< HEAD
-		s.Log.Info("fetching block %v", *block.RefBlock)
-		return s.fetcher.FetchBlock(*block.RefBlock)
-=======
 		s.With().Info("fetching block", *block.RefBlock)
 		fetched := s.fetchBlock(*block.RefBlock)
 		if !fetched {
 			return fmt.Errorf("failed to fetch ref block %v", *block.RefBlock)
 		}
->>>>>>> 7a77258b
 	}
 	return nil
 }
