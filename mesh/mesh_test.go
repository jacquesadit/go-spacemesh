--- conflicted
+++ resolved
@@ -45,15 +45,8 @@
 	nipsts map[types.AtxId]*types.NIPST
 }
 
-<<<<<<< HEAD
 func (*AtxDbMock) IsIdentityActive(edId string, layer types.LayerID) (bool, error) {
 	return true, nil
-=======
-var _ AtxDB = &AtxDbMock{}
-
-func (t *AtxDbMock) SyntacticallyValidateAtx(atx *types.ActivationTx) error {
-	return nil
->>>>>>> df9e47e2
 }
 
 func (t *AtxDbMock) GetAtx(id types.AtxId) (*types.ActivationTx, error) {
