--- conflicted
+++ resolved
@@ -90,11 +90,9 @@
 
 	GenesisActiveSet int `mapstructure:"genesis-active-size"` // the active set size for genesis
 
-<<<<<<< HEAD
 	SyncRequestTimeout int `mapstructure:"sync-request-timeout"` // the timeout for direct request in the sync
-=======
+
 	PublishEventsUrl string `mapstructure:"publish-events"`
->>>>>>> 1db4389a
 
 	StartMining bool `mapstructure:"start-mining"`
 }
