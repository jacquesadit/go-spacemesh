--- conflicted
+++ resolved
@@ -3,11 +3,8 @@
 import (
 	"errors"
 	"fmt"
-<<<<<<< HEAD
-=======
 	"github.com/spacemeshos/go-spacemesh/config"
 	"github.com/spacemeshos/go-spacemesh/p2p/delimited"
->>>>>>> e6165dd1
 	"github.com/spacemeshos/go-spacemesh/p2p/p2pcrypto"
 	"github.com/stretchr/testify/assert"
 	"github.com/stretchr/testify/require"
@@ -24,12 +21,7 @@
 	netw := NewNetworkMock()
 	rwcam := NewReadWriteCloseAddresserMock()
 	rPub := p2pcrypto.NewRandomPubkey()
-<<<<<<< HEAD
 	conn := newConnection(rwcam, netw, rPub, &networkSessionImpl{}, netw.logger)
-=======
-	formatter := delimited.NewChan(10)
-	conn := newConnection(rwcam, netw, formatter, rPub, &networkSessionImpl{}, msgSizeLimit, netw.logger)
->>>>>>> e6165dd1
 	go conn.beginEventProcessing()
 	msg := "hello"
 	err := conn.Send([]byte(msg))
@@ -45,12 +37,7 @@
 	netw := NewNetworkMock()
 	rwcam := NewReadWriteCloseAddresserMock()
 	rPub := p2pcrypto.NewRandomPubkey()
-<<<<<<< HEAD
 	conn := newConnection(rwcam, netw, rPub, &networkSessionImpl{}, netw.logger)
-=======
-	formatter := delimited.NewChan(10)
-	conn := newConnection(rwcam, netw, formatter, rPub, &networkSessionImpl{}, msgSizeLimit, netw.logger)
->>>>>>> e6165dd1
 
 	var wg sync.WaitGroup
 	wg.Add(1)
@@ -70,12 +57,7 @@
 	netw := NewNetworkMock()
 	rwcam := NewReadWriteCloseAddresserMock()
 	rPub := p2pcrypto.NewRandomPubkey()
-<<<<<<< HEAD
 	conn := newConnection(rwcam, netw, rPub, &networkSessionImpl{}, netw.logger)
-=======
-	formatter := delimited.NewChan(10)
-	conn := newConnection(rwcam, netw, formatter, rPub, &networkSessionImpl{}, msgSizeLimit, netw.logger)
->>>>>>> e6165dd1
 	go conn.beginEventProcessing()
 
 	rwcam.SetWriteResult(fmt.Errorf("fail"))
@@ -89,12 +71,7 @@
 	netw := NewNetworkMock()
 	rwcam := NewReadWriteCloseAddresserMock()
 	rPub := p2pcrypto.NewRandomPubkey()
-<<<<<<< HEAD
 	conn := newConnection(rwcam, netw, rPub, nil, netw.logger)
-=======
-	formatter := delimited.NewChan(10)
-	conn := newConnection(rwcam, netw, formatter, rPub, nil, msgSizeLimit, netw.logger)
->>>>>>> e6165dd1
 	rwcam.SetReadResult([]byte{3, 1, 1, 1}, nil)
 	err := conn.setupIncoming(time.Millisecond)
 	require.NoError(t, err)
@@ -106,12 +83,7 @@
 	netw := NewNetworkMock()
 	rwcam := NewReadWriteCloseAddresserMock()
 	rPub := p2pcrypto.NewRandomPubkey()
-<<<<<<< HEAD
 	conn := newConnection(rwcam, netw, rPub, nil, netw.logger)
-=======
-	formatter := delimited.NewChan(10)
-	conn := newConnection(rwcam, netw, formatter, rPub, nil, msgSizeLimit, netw.logger)
->>>>>>> e6165dd1
 	rwcam.SetReadResult([]byte{3, 1, 1, 1}, nil)
 	go conn.beginEventProcessing()
 	time.Sleep(50 * time.Millisecond)
@@ -136,12 +108,7 @@
 	netw := NewNetworkMock()
 	rwcam := NewReadWriteCloseAddresserMock()
 	rPub := p2pcrypto.NewRandomPubkey()
-<<<<<<< HEAD
 	conn := newConnection(rwcam, netw, rPub, nil, netw.logger)
-=======
-	formatter := delimited.NewChan(10)
-	conn := newConnection(rwcam, netw, formatter, rPub, nil, msgSizeLimit, netw.logger)
->>>>>>> e6165dd1
 	netw.SetPreSessionResult(fmt.Errorf("fail"))
 	rwcam.SetReadResult(append([]byte{1}, []byte("0")...), nil)
 	err := conn.setupIncoming(time.Second)
@@ -152,12 +119,7 @@
 	netw := NewNetworkMock()
 	rwcam := NewReadWriteCloseAddresserMock()
 	rPub := p2pcrypto.NewRandomPubkey()
-<<<<<<< HEAD
 	conn := newConnection(rwcam, netw, rPub, &networkSessionImpl{}, netw.logger)
-=======
-	formatter := delimited.NewChan(10)
-	conn := newConnection(rwcam, netw, formatter, rPub, &networkSessionImpl{}, msgSizeLimit, netw.logger)
->>>>>>> e6165dd1
 
 	var wg sync.WaitGroup
 	wg.Add(1)
@@ -175,12 +137,7 @@
 	netw := NewNetworkMock()
 	rwcam := NewReadWriteCloseAddresserMock()
 	rPub := p2pcrypto.NewRandomPubkey()
-<<<<<<< HEAD
 	conn := newConnection(rwcam, netw, rPub, &networkSessionImpl{}, netw.logger)
-=======
-	formatter := delimited.NewChan(10)
-	conn := newConnection(rwcam, netw, formatter, rPub, &networkSessionImpl{}, msgSizeLimit, netw.logger)
->>>>>>> e6165dd1
 
 	go conn.beginEventProcessing()
 	conn.Close()
@@ -192,12 +149,7 @@
 	netw := NewNetworkMock()
 	rwcam := NewReadWriteCloseAddresserMock()
 	rPub := p2pcrypto.NewRandomPubkey()
-<<<<<<< HEAD
 	conn := newConnection(rwcam, netw, rPub, &networkSessionImpl{}, netw.logger)
-=======
-	formatter := delimited.NewChan(10)
-	conn := newConnection(rwcam, netw, formatter, rPub, &networkSessionImpl{}, msgSizeLimit, netw.logger)
->>>>>>> e6165dd1
 
 	go conn.beginEventProcessing()
 	conn.Close()
@@ -214,12 +166,7 @@
 	addr := net.TCPAddr{net.ParseIP("1.1.1.1"), 555, "ipv4"}
 	rwcam.setRemoteAddrResult(&addr)
 	rPub := p2pcrypto.NewRandomPubkey()
-<<<<<<< HEAD
 	conn := newConnection(rwcam, netw, rPub, &networkSessionImpl{}, netw.logger)
-=======
-	formatter := delimited.NewChan(10)
-	conn := newConnection(rwcam, netw, formatter, rPub, &networkSessionImpl{}, msgSizeLimit, netw.logger)
->>>>>>> e6165dd1
 	assert.Equal(t, 36, len(conn.ID()))
 	assert.Equal(t, conn.ID(), conn.String())
 	rPub = p2pcrypto.NewRandomPubkey()
