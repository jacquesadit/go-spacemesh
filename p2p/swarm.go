--- conflicted
+++ resolved
@@ -137,15 +137,9 @@
 		shutdown: make(chan struct{}), // non-buffered so requests to shutdown block until swarm is shut down
 
 		initial:           make(chan struct{}),
-<<<<<<< HEAD
 		morePeersReq:      make(chan struct{}, config.MaxInboundPeers+config.OutboundPeersTarget),
-		inpeers:           make(map[string]p2pcrypto.PublicKey),
-		outpeers:          make(map[string]p2pcrypto.PublicKey),
-=======
-		morePeersReq:      make(chan struct{}),
 		inpeers:           make(map[p2pcrypto.PublicKey]struct{}),
 		outpeers:          make(map[p2pcrypto.PublicKey]struct{}),
->>>>>>> 0d188d4c
 		newPeerSub:        make([]chan p2pcrypto.PublicKey, 0, 10),
 		delPeerSub:        make([]chan p2pcrypto.PublicKey, 0, 10),
 		connectingTimeout: ConnectingTimeout,
